--- conflicted
+++ resolved
@@ -72,27 +72,15 @@
 
 [output]
 # output multiple sequence alignment file name (will be preceded by prefix indicating cutoff)
-<<<<<<< HEAD
-# output must be in your working directory, do not specify full path 
-=======
 # all output will be in working directory, do not specify paths
->>>>>>> fee41669
 output_file_aln:example-trimmed.fasta
 
 # output alignment file format
 # choices include 'fasta', 'phylip', 'phylip-int' (int for interleaved), 'nexus', and 'nexus-int'
 output_format:fasta
 
-<<<<<<< HEAD
-# output report and file name (will be preceded by suffix indicating cutoff)
-report:example-report.txt
-
-# output log and file name
-log:example.log
-=======
 # output report file name (will be preceded by suffix indicating cutoff)
 report:example-report.txt
 
 # output log file name
 log:example.log
->>>>>>> fee41669
